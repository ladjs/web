const http = require('http');
const https = require('https');
// const http2 = require('http2');
const path = require('path');
const util = require('util');

const Boom = require('@hapi/boom');
const CSRF = require('koa-csrf');
const Cabin = require('cabin');
const I18N = require('@ladjs/i18n');
const Koa = require('koa');
const Meta = require('koa-meta');
// const RedirectLoop = require('koa-redirect-loop');
const Redis = require('@ladjs/redis');
const StateHelper = require('@ladjs/state-helper');
const StoreIPAddress = require('@ladjs/store-ip-address');
const Timeout = require('koa-better-timeout');
const _ = require('lodash');
const auth = require('koa-basic-auth');
const bodyParser = require('koa-bodyparser');
const compress = require('koa-compress');
const conditional = require('koa-conditional-get');
const cors = require('kcors');
const errorHandler = require('koa-better-error-handler');
const etag = require('koa-etag');
const favicon = require('koa-favicon');
const flash = require('koa-better-flash');
const helmet = require('koa-helmet');
const isajax = require('koa-isajax');
const json = require('koa-json');
const koa404Handler = require('koa-404-handler');
const koaConnect = require('koa-connect');
const livereload = require('koa-livereload');
const methodOverride = require('koa-methodoverride');
const multimatch = require('multimatch');
const redisStore = require('koa-redis');
const removeTrailingSlashes = require('koa-no-trailing-slash');
const requestId = require('express-request-id');
const requestReceived = require('request-received');
const responseTime = require('response-time');
const serveStatic = require('@ladjs/koa-better-static');
const session = require('koa-generic-session');
const sharedConfig = require('@ladjs/shared-config');
const views = require('koa-views');
const { boolean } = require('boolean');
const { ratelimit } = require('koa-simple-ratelimit');

class Web {
  // eslint-disable-next-line complexity
  constructor(config) {
    this.config = {
      ...sharedConfig('WEB'),
      meta: {},
      views: {
        root: path.resolve('./app/views'),
        locals: {},
        options: {
          extension: 'pug'
        }
      },
      csrf: {},
      csrfIgnoredGlobs: [],
      sessionKeys: process.env.SESSION_KEYS
        ? process.env.SESSION_KEYS.split(',')
        : ['lad'],
      cookiesKey: process.env.COOKIES_KEY || 'lad.sid',
      // <https://github.com/pillarjs/cookies#cookiesset-name--value---options-->
      // <https://github.com/koajs/generic-session/blob/master/src/session.js#L32-L38>
      cookies: {
        httpOnly: true,
        path: '/',
        overwrite: true,
        signed: true,
        maxAge: 24 * 60 * 60 * 1000,
        secure: process.env.WEB_PROTOCOL === 'https',
        // we use SameSite cookie support as an alternative to CSRF
        // <https://scotthelme.co.uk/csrf-is-dead/>
        sameSite: 'lax'
      },
      livereload: {
        port: process.env.LIVERELOAD_PORT
          ? parseInt(process.env.LIVERELOAD_PORT, 10)
          : 35729
      },
      favicon: {
        path: path.resolve('./assets/img/favicon.ico'),
        options: {}
      },
      buildDir: path.resolve('./build'),
      // <https://github.com/niftylettuce/koa-better-static#options>
      serveStatic: {},
      // <https://github.com/niftylettuce/koa-redirect-loop>
      // redirectLoop: {},
      ...config
    };

    const { logger } = this.config;

    let storeIPAddress = false;

    if (this.config.storeIPAddress)
      storeIPAddress = new StoreIPAddress({
        logger,
        ...this.config.storeIPAddress
      });

    const meta = new Meta(this.config.meta, logger);
    const stateHelper = new StateHelper(this.config.views.locals);
    let i18n = false;
    if (this.config.i18n) {
      i18n = this.config.i18n.config
        ? this.config.i18n
        : new I18N({ ...this.config.i18n, logger });
    }

    const cabin = new Cabin({
      logger,
      ...this.config.cabin
    });

    // initialize the app
    const app = new Koa();

    // initialize redis
    const client = new Redis(
      this.config.redis,
      logger,
      this.config.redisMonitor
    );

    // redirect loop
    // let redirectLoop = false;
    // if (this.config.redirectLoop)
    //   redirectLoop = new RedirectLoop(this.config.redirectLoop);

    // store the server initialization
    // so that we can gracefully exit
    // later on with `server.close()`
    let server;

    // override koa's undocumented error handler
    // <https://github.com/sindresorhus/eslint-plugin-unicorn/issues/174>
    app.context.onerror = errorHandler;

    // listen for error and log events emitted by app
    app.on('error', (err, ctx) => ctx.logger.error(err));
    app.on('log', logger.log);

    // allow before hooks to get setup
    if (_.isFunction(this.config.hookBeforeSetup))
      this.config.hookBeforeSetup(app);

    // inherit cache variable for cache-pug-templates
    app.cache = boolean(this.config.views.locals.cache);

    // only trust proxy if enabled
    app.proxy = boolean(process.env.TRUST_PROXY);

    // adds request received hrtime and date symbols to request object
    // (which is used by Cabin internally to add `request.timestamp` to logs
    app.use(requestReceived);

    // adds `X-Response-Time` header to responses
    app.use(koaConnect(responseTime()));

    // adds or re-uses `X-Request-Id` header
    app.use(koaConnect(requestId()));

    // add cabin middleware
    app.use(cabin.middleware);

    // compress/gzip
    app.use(compress());

    // favicons
    app.use(favicon(this.config.favicon.path, this.config.favicon.options));

    // serve static assets
    app.use(serveStatic(this.config.buildDir, this.config.serveStatic));

    // set template rendering engine
    app.use(
      views(
        this.config.views.root,
        _.extend(this.config.views.options, this.config.views.locals)
      )
    );

    // setup localization
    if (i18n) app.use(i18n.middleware);

    // livereload if we're in dev mode
    if (process.env.NODE_ENV === 'development')
      app.use(livereload(this.config.livereload));

    if (this.config.auth) app.use(auth(this.config.auth));

    // rate limiting
    if (this.config.rateLimit)
      app.use(
        ratelimit({
          ...this.config.rateLimit,
          db: client
        })
      );

    // conditional-get
    app.use(conditional());

    // etag
    app.use(etag());

    // cors
    if (this.config.cors) app.use(cors(this.config.cors));

    // security
    if (this.config.helmet) app.use(helmet(this.config.helmet));

<<<<<<< HEAD
    // add Expect-CT header for cert transparency
    if (this.config.expectCT) app.use(helmet.expectCt(this.config.expectCT));

=======
>>>>>>> d3c0d2f3
    // remove trailing slashes
    app.use(removeTrailingSlashes());

    // session store
    app.keys = this.config.sessionKeys;
    app.use(
      session({
        store: redisStore({ client }),
        key: this.config.cookiesKey,
        cookie: this.config.cookies
      })
    );

    // redirect loop
    // if (redirectLoop) app.use(redirectLoop.middleware);

    // flash messages
    app.use(flash());

    // method override
    // (e.g. `<input type="hidden" name="_method" value="PUT" />`)
    app.use(methodOverride());

    // body parser
    app.use(bodyParser());

    // pretty-printed json responses
    app.use(json());

    // ajax request detection (sets `ctx.state.xhr` boolean)
    app.use(isajax());

    // 404 handler
    app.use(koa404Handler);

    app.use((ctx, next) => {
      // TODO: add cookies key until koa-better-error-handler issue is resolved
      // <https://github.com/koajs/generic-session/pull/95#issuecomment-246308544>
      ctx.state.cookiesKey = this.config.cookiesKey;
      return next();
    });

    // TODO: move this into `@ladjs/csrf`
    // csrf (with added localization support)
    if (this.config.csrf && process.env.NODE_ENV !== 'test') {
      const csrf = new CSRF({
        ...this.config.csrf,
        invalidTokenMessage: ctx => ctx.request.t('Invalid CSRF token')
      });
      app.use(async (ctx, next) => {
        // check against ignored/whitelisted redirect middleware paths
        if (
          Array.isArray(this.config.csrfIgnoredGlobs) &&
          this.config.csrfIgnoredGlobs.length > 0
        ) {
          const match = multimatch(ctx.path, this.config.csrfIgnoredGlobs);
          if (Array.isArray(match) && match.length > 0) return next();
        }

        try {
          await csrf(ctx, next);
        } catch (err) {
          let e = err;
          if (err.name && err.name === 'ForbiddenError') {
            e = Boom.forbidden(err.message);
            if (err.stack) e.stack = err.stack;
          }

          ctx.throw(e);
        }
      });
    }

    // passport
    if (this.config.passport) {
      app.use(this.config.passport.initialize());
      app.use(this.config.passport.session());
    }

    // add dynamic view helpers
    app.use(stateHelper.middleware);

    // add support for SEO <title> and <meta name="description">
    app.use(meta.middleware);

    // configure timeout
    if (this.config.timeout) {
      const timeout = new Timeout(this.config.timeout);
      app.use(timeout.middleware);
    }

    // detect or redirect based off locale url
    if (i18n) app.use(i18n.redirect);

    // store the user's last ip address in the background
    if (storeIPAddress) app.use(storeIPAddress.middleware);

    // allow before hooks to get setup
    if (_.isFunction(this.config.hookBeforeRoutes))
      this.config.hookBeforeRoutes(app);

    // mount the app's defined and nested routes
    if (this.config.routes) {
      if (_.isFunction(this.config.routes.routes))
        app.use(this.config.routes.routes());
      else app.use(this.config.routes);
    }

    // start server on either http or https
    if (this.config.protocol === 'https')
      server = https.createServer(this.config.ssl, app.callback());
    // server = http2.createSecureServer(this.config.ssl, app.callback());
    else server = http.createServer(app.callback());

    // expose app, server, client
    this.app = app;
    this.server = server;
    this.client = client;

    // bind listen/close to this
    this.listen = this.listen.bind(this);
    this.close = this.close.bind(this);
  }

  async listen(port) {
    await util.promisify(this.server.listen).bind(this.server)(port);
  }

  async close() {
    await util.promisify(this.server.close).bind(this.server);
  }
}

module.exports = Web;<|MERGE_RESOLUTION|>--- conflicted
+++ resolved
@@ -216,12 +216,6 @@
     // security
     if (this.config.helmet) app.use(helmet(this.config.helmet));
 
-<<<<<<< HEAD
-    // add Expect-CT header for cert transparency
-    if (this.config.expectCT) app.use(helmet.expectCt(this.config.expectCT));
-
-=======
->>>>>>> d3c0d2f3
     // remove trailing slashes
     app.use(removeTrailingSlashes());
 
