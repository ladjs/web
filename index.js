const http = require('http');
const http2 = require('http2');
const path = require('path');
const util = require('util');

// const RedirectLoop = require('koa-redirect-loop');
const Boom = require('@hapi/boom');
const CSRF = require('koa-csrf');
const Cabin = require('cabin');
const CacheResponses = require('@ladjs/koa-cache-responses');
const I18N = require('@ladjs/i18n');
const Koa = require('koa');
const Meta = require('koa-meta');
const Redis = require('@ladjs/redis');
const StateHelper = require('@ladjs/state-helper');
const StoreIPAddress = require('@ladjs/store-ip-address');
const Timeout = require('koa-better-timeout');
const _ = require('lodash');
const auth = require('koa-basic-auth');
const bodyParser = require('koa-bodyparser');
const compress = require('koa-compress');
const conditional = require('koa-conditional-get');
const cors = require('kcors');
const cryptoRandomString = require('crypto-random-string');
const errorHandler = require('koa-better-error-handler');
const etag = require('koa-etag');
const favicon = require('koa-favicon');
const flash = require('koa-better-flash');
const helmet = require('koa-helmet');
const isajax = require('koa-isajax');
const json = require('koa-json');
const koa404Handler = require('koa-404-handler');
const koaCash = require('koa-cash');
const koaConnect = require('koa-connect');
const livereload = require('koa-livereload');
const methodOverride = require('koa-methodoverride');
const multimatch = require('multimatch');
const redisStore = require('koa-redis');
const removeTrailingSlashes = require('koa-no-trailing-slash');
const requestId = require('express-request-id');
const requestReceived = require('request-received');
const responseTime = require('response-time');
const serveStatic = require('@ladjs/koa-better-static');
const session = require('koa-generic-session');
const sharedConfig = require('@ladjs/shared-config');
const views = require('koa-views');
const { boolean } = require('boolean');
const { ratelimit } = require('koa-simple-ratelimit');

class Web {
  // eslint-disable-next-line complexity
  constructor(config) {
    this.config = {
      ...sharedConfig('WEB'),
      meta: {},
      views: {
        root: path.resolve('./app/views'),
        locals: {},
        options: {
          extension: 'pug'
        }
      },
      csrf: {},
      csrfIgnoredGlobs: [],
      sessionKeys: process.env.SESSION_KEYS
        ? process.env.SESSION_KEYS.split(',')
        : ['lad'],
      cookiesKey: process.env.COOKIES_KEY || 'lad.sid',
      livereload: {
        port: process.env.LIVERELOAD_PORT
          ? parseInt(process.env.LIVERELOAD_PORT, 10)
          : 35729
      },
      favicon: {
        path: path.resolve('./assets/img/favicon.ico'),
        options: {}
      },
      buildDir: path.resolve('./build'),

      // <https://github.com/niftylettuce/koa-better-static#options>
      serveStatic: {},

      // <https://github.com/niftylettuce/koa-redirect-loop>
      // redirectLoop: {},

      // <https://github.com/koajs/cash>
      koaCash: false,

      // <https://github.com/ladjs/koa-cache-responses>
      cacheResponses: false,

<<<<<<< HEAD
      genSid() {
        return cryptoRandomString({ length: 32 });
      },
=======
      // <https://github.com/ladjs/bull>
      // this is an instance of bull passed to context
      // so users can use it in routes, e.g. `ctx.bull`
      bull: false,
>>>>>>> 834eba59

      ...config
    };

    const { logger } = this.config;

    let storeIPAddress = false;

    if (this.config.storeIPAddress)
      storeIPAddress = new StoreIPAddress({
        logger,
        ...this.config.storeIPAddress
      });

    const meta = new Meta(this.config.meta, logger);
    const stateHelper = new StateHelper(this.config.views.locals);
    let i18n = false;
    if (this.config.i18n) {
      i18n = this.config.i18n.config
        ? this.config.i18n
        : new I18N({ ...this.config.i18n, logger });
    }

    const cabin = new Cabin({
      logger,
      ...this.config.cabin
    });

    // initialize the app
    const app = new Koa();

    // initialize redis
    const client = new Redis(
      this.config.redis,
      logger,
      this.config.redisMonitor
    );

    // redirect loop
    // let redirectLoop = false;
    // if (this.config.redirectLoop)
    //   redirectLoop = new RedirectLoop(this.config.redirectLoop);

    // store the server initialization
    // so that we can gracefully exit
    // later on with `server.close()`
    let server;

    // override koa's undocumented error handler
    // <https://github.com/sindresorhus/eslint-plugin-unicorn/issues/174>
    app.context.onerror = errorHandler;

    // set bull to be shared throughout app context
    // (very useful for not creating additional connections)
    if (this.config.bull) app.context.bull = this.config.bull;

    // listen for error and log events emitted by app
    app.on('error', (err, ctx) => ctx.logger.error(err));
    app.on('log', logger.log);

    // allow before hooks to get setup
    if (_.isFunction(this.config.hookBeforeSetup))
      this.config.hookBeforeSetup(app);

    // inherit cache variable for cache-pug-templates
    app.cache = boolean(this.config.views.locals.cache);

    // only trust proxy if enabled
    app.proxy = boolean(process.env.TRUST_PROXY);

    // adds request received hrtime and date symbols to request object
    // (which is used by Cabin internally to add `request.timestamp` to logs
    app.use(requestReceived);

    // adds `X-Response-Time` header to responses
    app.use(koaConnect(responseTime()));

    // adds or re-uses `X-Request-Id` header
    app.use(koaConnect(requestId()));

    // add cabin middleware
    app.use(cabin.middleware);

    // compress/gzip
    app.use(compress());

    // cache support
    if (this.config.koaCash) app.use(koaCash(this.config.koaCash));

    // cache responses
    if (this.config.cacheResponses) {
      this.cacheResponses = new CacheResponses(this.config.cacheResponses);
      app.use(this.cacheResponses.middleware);
    }

    // favicons
    app.use(favicon(this.config.favicon.path, this.config.favicon.options));

    // serve static assets
    app.use(serveStatic(this.config.buildDir, this.config.serveStatic));

    // set template rendering engine
    app.use(
      views(
        this.config.views.root,
        _.extend(this.config.views.options, this.config.views.locals)
      )
    );

    // setup localization
    if (i18n) app.use(i18n.middleware);

    // livereload if we're in dev mode
    if (process.env.NODE_ENV === 'development')
      app.use(livereload(this.config.livereload));

    if (this.config.auth) app.use(auth(this.config.auth));

    // rate limiting
    if (this.config.rateLimit)
      app.use(
        ratelimit({
          ...this.config.rateLimit,
          db: client
        })
      );

    // conditional-get
    app.use(conditional());

    // etag
    app.use(etag());

    // cors
    if (this.config.cors) app.use(cors(this.config.cors));

    // security
    if (this.config.helmet) app.use(helmet(this.config.helmet));

    // remove trailing slashes
    app.use(removeTrailingSlashes());

    // session store
    app.keys = this.config.sessionKeys;
    app.use(
      session({
        store: redisStore({ client }),
        key: this.config.cookiesKey,
        cookie: this.config.cookies,
        genSid: this.config.genSid
      })
    );

    // redirect loop
    // if (redirectLoop) app.use(redirectLoop.middleware);

    // flash messages
    app.use(flash());

    // method override
    // (e.g. `<input type="hidden" name="_method" value="PUT" />`)
    app.use(methodOverride());

    // body parser
    app.use(bodyParser());

    // pretty-printed json responses
    app.use(json());

    // ajax request detection (sets `ctx.state.xhr` boolean)
    app.use(isajax());

    // 404 handler
    app.use(koa404Handler);

    app.use((ctx, next) => {
      // TODO: add cookies key until koa-better-error-handler issue is resolved
      // <https://github.com/koajs/generic-session/pull/95#issuecomment-246308544>
      ctx.state.cookiesKey = this.config.cookiesKey;
      return next();
    });

    // TODO: move this into `@ladjs/csrf`
    // csrf (with added localization support)
    if (this.config.csrf && process.env.NODE_ENV !== 'test') {
      const csrf = new CSRF({
        ...this.config.csrf,
        invalidTokenMessage: ctx => ctx.request.t('Invalid CSRF token')
      });
      app.use(async (ctx, next) => {
        // check against ignored/whitelisted redirect middleware paths
        if (
          Array.isArray(this.config.csrfIgnoredGlobs) &&
          this.config.csrfIgnoredGlobs.length > 0
        ) {
          const match = multimatch(ctx.path, this.config.csrfIgnoredGlobs);
          if (Array.isArray(match) && match.length > 0) return next();
        }

        try {
          await csrf(ctx, next);
        } catch (err) {
          let e = err;
          if (err.name && err.name === 'ForbiddenError') {
            e = Boom.forbidden(err.message);
            if (err.stack) e.stack = err.stack;
          }

          ctx.throw(e);
        }
      });
    }

    // passport
    if (this.config.passport) {
      app.use(this.config.passport.initialize());
      app.use(this.config.passport.session());
    }

    // add dynamic view helpers
    app.use(stateHelper.middleware);

    // add support for SEO <title> and <meta name="description">
    app.use(meta.middleware);

    // configure timeout
    if (this.config.timeout) {
      const timeout = new Timeout(this.config.timeout);
      app.use(timeout.middleware);
    }

    // detect or redirect based off locale url
    if (i18n) app.use(i18n.redirect);

    // store the user's last ip address in the background
    if (storeIPAddress) app.use(storeIPAddress.middleware);

    // allow before hooks to get setup
    if (_.isFunction(this.config.hookBeforeRoutes))
      this.config.hookBeforeRoutes(app);

    // mount the app's defined and nested routes
    if (this.config.routes) {
      if (_.isFunction(this.config.routes.routes))
        app.use(this.config.routes.routes());
      else app.use(this.config.routes);
    }

    // start server on either http or https
    if (this.config.protocol === 'https')
      server = http2.createSecureServer(this.config.ssl, app.callback());
    else server = http.createServer(app.callback());

    // expose app, server, client
    this.app = app;
    this.server = server;
    this.client = client;

    // bind listen/close to this
    this.listen = this.listen.bind(this);
    this.close = this.close.bind(this);
  }

  async listen(port) {
    await util.promisify(this.server.listen).bind(this.server)(port);
  }

  async close() {
    await util.promisify(this.server.close).bind(this.server);
  }
}

module.exports = Web;<|MERGE_RESOLUTION|>--- conflicted
+++ resolved
@@ -89,16 +89,14 @@
       // <https://github.com/ladjs/koa-cache-responses>
       cacheResponses: false,
 
-<<<<<<< HEAD
-      genSid() {
-        return cryptoRandomString({ length: 32 });
-      },
-=======
       // <https://github.com/ladjs/bull>
       // this is an instance of bull passed to context
       // so users can use it in routes, e.g. `ctx.bull`
       bull: false,
->>>>>>> 834eba59
+
+      genSid() {
+        return cryptoRandomString({ length: 32 });
+      },
 
       ...config
     };
